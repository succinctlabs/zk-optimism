[workspace]
members = [
    "client-programs/*",
    "crates/*",
    "native-host",
    "zkvm-host",
    "op-succinct-proposer",
]
resolver = "2"

[workspace.package]
license = "MIT"
edition = "2021"
authors = ["zachobront"]
homepage = ""
repository = ""

[workspace.dependencies]

# kona
# TODO: Change to stable tag when released.
kona-common = { git = "https://github.com/ethereum-optimism/kona", branch = "main" }
kona-common-proc = { git = "https://github.com/ethereum-optimism/kona", branch = "main" }
kona-preimage = { git = "https://github.com/ethereum-optimism/kona", branch = "main", features = [
    "rkyv",
] }
kona-primitives = { git = "https://github.com/ethereum-optimism/kona", branch = "main" }
kona-mpt = { git = "https://github.com/ethereum-optimism/kona", branch = "main" }
kona-derive = { git = "https://github.com/ethereum-optimism/kona", branch = "main", default-features = false }
kona-executor = { git = "https://github.com/ethereum-optimism/kona", branch = "main" }
kona-client = { git = "https://github.com/ethereum-optimism/kona", branch = "main" }
kona-host = { git = "https://github.com/ethereum-optimism/kona", branch = "main" }

# general
anyhow = { version = "1.0.86", default-features = false }
cfg-if = "1.0.0"
spin = { version = "0.9.8", features = ["mutex"] }
lru = "0.12.3"
async-trait = "0.1.80"
sha2 = "0.10.8"
tokio = { version = "1.37.0", features = ["full"] }
clap = "4.5.9"
cargo_metadata = "0.18.1"
dotenv = "0.15.0"
num-format = "0.4.4"
futures = "0.3.30"
serde_cbor = "0.11.2"
log = "0.4.22"
itertools = "0.13.0"
reqwest = { version = "0.12", features = ["json"] }
csv = "1.3.0"


# serialization
serde = { version = "1.0.198", features = ["derive"] }
serde_json = { version = "1.0.117", default-features = false }
rkyv = "0.7.44"
hex = "0.4.3"

# local
client-utils = { path = "crates/client-utils" }
host-utils = { path = "crates/host-utils" }
zkvm-host = { path = "zkvm-host" }
op-succinct-proposer = { path = "op-succinct-proposer" }

# ethereum
alloy = { version = "0.2", default-features = false, features = ["full"] }
alloy-primitives = { version = "0.7.6", default-features = false }
alloy-rlp = { version = "0.3.5", default-features = false }
alloy-eips = { version = "0.2", default-features = false }
revm = { version = "13.0", default-features = false }
bincode = "1.3.3"
base64 = "0.22.1"
tower-http = { version = "0.5.2", features = ["limit"] }
alloy-consensus = { version = "0.2", default-features = false }
alloy-sol-types = { version = "0.7.6" }
op-alloy-consensus = { version = "0.1.4", default-features = false }

# sp1
sp1-lib = { version = "1.2.0-rc1", features = ["verify"] }
sp1-zkvm = { version = "1.2.0-rc1", features = ["verify"] }
sp1-sdk = { version = "1.2.0-rc1" }
sp1-build = { version = "1.2.0-rc1" }

# kzg
<<<<<<< HEAD
kzg-rs = { git = "https://github.com/succinctlabs/kzg-rs" }
=======
kzg-rs = { version = "0.2.1" }
>>>>>>> 06ec2f3b

# sp1
[profile.release-client-lto]
inherits = "release"
panic = "abort"
codegen-units = 1
lto = "fat"

[patch.crates-io]
tiny-keccak = { git = "https://github.com/sp1-patches/tiny-keccak", branch = "patch-v2.0.2" }
sha2 = { git = "https://github.com/sp1-patches/RustCrypto-hashes", package = "sha2", branch = "patch-sha2-v0.10.8" }
ecdsa-core = { git = "https://github.com/sp1-patches/signatures", package = "ecdsa", branch = "patch-ecdsa-v0.16.9" }
<<<<<<< HEAD
substrate-bn = { git = "https://github.com/sp1-patches/bn", branch = "patch-v0.6.0" }
# Note: Patch alloy-primitives to use sha3 instead of tiny-keccak. Reduces cycle count for Keccak by 50%.
sha3 = { git = "https://github.com/sp1-patches/RustCrypto-hashes", package = "sha3", branch = "patch-sha3-v0.10.8" }
alloy-primitives = { git = "https://github.com/sp1-patches/alloy-core", branch = "patch-v0.7.7" }
=======
bn = { git = "https://github.com/0xWOLAND/bn.git", package = "substrate-bn", default-features = false }
>>>>>>> 06ec2f3b
<|MERGE_RESOLUTION|>--- conflicted
+++ resolved
@@ -83,11 +83,7 @@
 sp1-build = { version = "1.2.0-rc1" }
 
 # kzg
-<<<<<<< HEAD
-kzg-rs = { git = "https://github.com/succinctlabs/kzg-rs" }
-=======
 kzg-rs = { version = "0.2.1" }
->>>>>>> 06ec2f3b
 
 # sp1
 [profile.release-client-lto]
@@ -100,11 +96,7 @@
 tiny-keccak = { git = "https://github.com/sp1-patches/tiny-keccak", branch = "patch-v2.0.2" }
 sha2 = { git = "https://github.com/sp1-patches/RustCrypto-hashes", package = "sha2", branch = "patch-sha2-v0.10.8" }
 ecdsa-core = { git = "https://github.com/sp1-patches/signatures", package = "ecdsa", branch = "patch-ecdsa-v0.16.9" }
-<<<<<<< HEAD
-substrate-bn = { git = "https://github.com/sp1-patches/bn", branch = "patch-v0.6.0" }
+bn = { git = "https://github.com/0xWOLAND/bn.git", package = "substrate-bn", default-features = false }
 # Note: Patch alloy-primitives to use sha3 instead of tiny-keccak. Reduces cycle count for Keccak by 50%.
 sha3 = { git = "https://github.com/sp1-patches/RustCrypto-hashes", package = "sha3", branch = "patch-sha3-v0.10.8" }
-alloy-primitives = { git = "https://github.com/sp1-patches/alloy-core", branch = "patch-v0.7.7" }
-=======
-bn = { git = "https://github.com/0xWOLAND/bn.git", package = "substrate-bn", default-features = false }
->>>>>>> 06ec2f3b
+alloy-primitives = { git = "https://github.com/sp1-patches/alloy-core", branch = "patch-v0.7.7" }