use alloy::{
    eips::BlockNumberOrTag,
    providers::{Provider, ProviderBuilder, RootProvider},
    transports::http::{reqwest::Url, Client, Http},
};
use alloy_consensus::Header;
use alloy_primitives::{Address, B256};
use alloy_sol_types::SolValue;
use anyhow::Result;
use cargo_metadata::MetadataCommand;
use kona_host::HostCli;
use std::{cmp::Ordering, env, fs, path::Path, str::FromStr, sync::Arc};

use alloy_primitives::keccak256;

use crate::{L2Output, ProgramType};

#[derive(Clone)]
/// The SP1KonaDataFetcher struct is used to fetch the L2 output data and L2 claim data for a given block number.
/// It is used to generate the boot info for the native host program.
pub struct SP1KonaDataFetcher {
    pub l1_rpc: String,
    pub l1_provider: Arc<RootProvider<Http<Client>>>,
    pub l1_beacon_rpc: String,
    pub l2_rpc: String,
    pub l2_provider: Arc<RootProvider<Http<Client>>>,
}

impl Default for SP1KonaDataFetcher {
    fn default() -> Self {
        SP1KonaDataFetcher::new()
    }
}

/// The mode corresponding to the chain we are fetching data for.
#[derive(Clone, Copy)]
pub enum ChainMode {
    L1,
    L2,
}

/// The info to fetch for a block.
pub struct BlockInfo {
    pub block_number: u64,
    pub transaction_count: u64,
    pub gas_used: u64,
}

impl SP1KonaDataFetcher {
    pub fn new() -> Self {
        let l1_rpc = env::var("L1_RPC").unwrap_or_else(|_| "http://localhost:8545".to_string());
        let l1_provider =
            Arc::new(ProviderBuilder::default().on_http(Url::from_str(&l1_rpc).unwrap()));
        let l1_beacon_rpc =
            env::var("L1_BEACON_RPC").unwrap_or_else(|_| "http://localhost:5052".to_string());
        let l2_rpc = env::var("L2_RPC").unwrap_or_else(|_| "http://localhost:9545".to_string());
        let l2_provider =
            Arc::new(ProviderBuilder::default().on_http(Url::from_str(&l2_rpc).unwrap()));
        SP1KonaDataFetcher {
            l1_rpc,
            l1_provider,
            l1_beacon_rpc,
            l2_rpc,
            l2_provider,
        }
    }

    pub fn get_provider(&self, chain_mode: ChainMode) -> Arc<RootProvider<Http<Client>>> {
        match chain_mode {
            ChainMode::L1 => self.l1_provider.clone(),
            ChainMode::L2 => self.l2_provider.clone(),
        }
    }

    pub async fn get_header_by_hash(
        &self,
        chain_mode: ChainMode,
        block_hash: B256,
    ) -> Result<Header> {
        let provider = self.get_provider(chain_mode);
        let header = provider
            .get_block_by_hash(block_hash, alloy::rpc::types::BlockTransactionsKind::Full)
            .await?
            .unwrap()
            .header;
        Ok(header.try_into().unwrap())
    }

<<<<<<< HEAD
=======
    pub async fn get_chain_id(&self, chain_mode: ChainMode) -> Result<u64> {
        let provider = self.get_provider(chain_mode);
        let chain_id = provider.get_chain_id().await?;
        Ok(chain_id)
    }

>>>>>>> 02b5a199
    pub async fn get_head(&self, chain_mode: ChainMode) -> Result<Header> {
        let provider = self.get_provider(chain_mode);
        let header = provider
            .get_block_by_number(BlockNumberOrTag::Latest, false)
            .await?
            .unwrap()
            .header;
        Ok(header.try_into().unwrap())
    }

    pub async fn get_header_by_number(
        &self,
        chain_mode: ChainMode,
        block_number: u64,
    ) -> Result<Header> {
        let provider = self.get_provider(chain_mode);
        let header = provider
            .get_block_by_number(block_number.into(), false)
            .await?
            .unwrap()
            .header;
        Ok(header.try_into().unwrap())
    }

    /// Get the block data for a range of blocks inclusive.
    pub async fn get_block_data_range(
        &self,
        chain_mode: ChainMode,
        start: u64,
        end: u64,
    ) -> Result<Vec<BlockInfo>> {
        let mut block_data = Vec::new();
        for block_number in start..=end {
            let provider = self.get_provider(chain_mode);
            let block = provider
                .get_block_by_number(block_number.into(), false)
                .await?
                .unwrap();
            block_data.push(BlockInfo {
                block_number,
                transaction_count: block.transactions.len() as u64,
                gas_used: block.header.gas_used as u64,
            });
        }
        Ok(block_data)
    }

    /// Find the block with the closest timestamp to the target timestamp.
    async fn find_block_by_timestamp(
        &self,
        chain_mode: ChainMode,
        target_timestamp: u64,
    ) -> Result<B256> {
        let provider = self.get_provider(chain_mode);
        let latest_block = provider
            .get_block_by_number(BlockNumberOrTag::Latest, false)
            .await?
            .unwrap();
        let mut low = 0;
        let mut high = latest_block.header.number.unwrap();

        while low <= high {
            let mid = (low + high) / 2;
            let block = provider
                .get_block_by_number(mid.into(), false)
                .await?
                .unwrap();
            let block_timestamp = block.header.timestamp;

            match block_timestamp.cmp(&target_timestamp) {
                Ordering::Equal => return Ok(block.header.hash.unwrap().0.into()),
                Ordering::Less => low = mid + 1,
                Ordering::Greater => high = mid - 1,
            }
        }

        // Return the block hash of the closest block after the target timestamp
        let block = provider
            .get_block_by_number(low.into(), false)
            .await?
            .unwrap();
        Ok(block.header.hash.unwrap().0.into())
    }

    /// Get the L2 output data for a given block number and save the boot info to a file in the data directory
    /// with block_number. Return the arguments to be passed to the native host for datagen.
    pub async fn get_host_cli_args(
        &self,
        l2_block_safe_head: u64,
        l2_claim_block_nb: u64,
        multi_block: ProgramType,
    ) -> Result<HostCli> {
        let l2_provider = self.l2_provider.clone();

        // Get L2 output data.
        let l2_output_block = l2_provider
            .get_block_by_number(l2_block_safe_head.into(), false)
            .await?
            .unwrap();
        let l2_output_state_root = l2_output_block.header.state_root;
        let l2_head = l2_output_block.header.hash.expect("L2 head is missing");
        let l2_output_storage_hash = l2_provider
            .get_proof(
                Address::from_str("0x4200000000000000000000000000000000000016")?,
                Vec::new(),
            )
            .block_id(l2_block_safe_head.into())
            .await?
            .storage_hash;

        let l2_output_encoded = L2Output {
            zero: 0,
            l2_state_root: l2_output_state_root.0.into(),
            l2_storage_hash: l2_output_storage_hash.0.into(),
            l2_claim_hash: l2_head.0.into(),
        };
        let l2_output_root = keccak256(l2_output_encoded.abi_encode());

        // Get L2 claim data.
        let l2_claim_block = l2_provider
            .get_block_by_number(l2_claim_block_nb.into(), false)
            .await?
            .unwrap();
        let l2_claim_state_root = l2_claim_block.header.state_root;
        let l2_claim_hash = l2_claim_block
            .header
            .hash
            .expect("L2 claim hash is missing");
        let l2_claim_storage_hash = l2_provider
            .get_proof(
                Address::from_str("0x4200000000000000000000000000000000000016")?,
                Vec::new(),
            )
            .block_id(l2_claim_block_nb.into())
            .await?
            .storage_hash;

        let l2_claim_encoded = L2Output {
            zero: 0,
            l2_state_root: l2_claim_state_root.0.into(),
            l2_storage_hash: l2_claim_storage_hash.0.into(),
            l2_claim_hash: l2_claim_hash.0.into(),
        };
        let l2_claim = keccak256(l2_claim_encoded.abi_encode());

        // Get L1 head.
        let l2_block_timestamp = l2_claim_block.header.timestamp;
<<<<<<< HEAD
        let target_timestamp = l2_block_timestamp + 300;
=======
        // Note: This limit is set so that the l1 head is always ahead of the l2 claim block.
        // E.g. Origin Advance Error: BlockInfoFetch(Block number past L1 head.)
        let target_timestamp = l2_block_timestamp + 600;
>>>>>>> 02b5a199
        let l1_head = self
            .find_block_by_timestamp(ChainMode::L1, target_timestamp)
            .await?;

        // Get the chain id.
        let l2_chain_id = l2_provider.get_chain_id().await?;

        // Get the workspace root, which is where the data directory is.
        let metadata = MetadataCommand::new().exec().unwrap();
        let workspace_root = metadata.workspace_root;
        let data_directory = match multi_block {
            ProgramType::Single => {
                let proof_dir = format!(
                    "{}/data/{}/single/{}",
                    workspace_root, l2_chain_id, l2_claim_block_nb
                );
                proof_dir
            }
            ProgramType::Multi => {
                let proof_dir = format!(
                    "{}/data/{}/multi/{}-{}",
                    workspace_root, l2_chain_id, l2_block_safe_head, l2_claim_block_nb
                );
                proof_dir
            }
        };

        // The native programs are built with profile release-client-lto in build.rs
        let exec_directory = match multi_block {
            ProgramType::Single => {
                format!("{}/target/release-client-lto/zkvm-client", workspace_root)
            }
            ProgramType::Multi => format!(
                "{}/target/release-client-lto/validity-client",
                workspace_root
            ),
        };

        // Create data directory. This will be used by the host program running in native execution
        // mode to save all preimages.
        if !Path::new(&data_directory).exists() {
            fs::create_dir_all(&data_directory)?;
        }

        Ok(HostCli {
            l1_head: l1_head.0.into(),
            l2_output_root: l2_output_root.0.into(),
            l2_claim: l2_claim.0.into(),
            l2_block_number: l2_claim_block_nb,
            l2_chain_id,
            l2_head: l2_head.0.into(),
            l2_node_address: Some(self.l2_rpc.clone()),
            l1_node_address: Some(self.l1_rpc.clone()),
            l1_beacon_address: Some(self.l1_beacon_rpc.clone()),
            data_dir: Some(data_directory.into()),
            exec: Some(exec_directory),
            server: false,
            v: 0,
        })
    }
}<|MERGE_RESOLUTION|>--- conflicted
+++ resolved
@@ -86,15 +86,12 @@
         Ok(header.try_into().unwrap())
     }
 
-<<<<<<< HEAD
-=======
     pub async fn get_chain_id(&self, chain_mode: ChainMode) -> Result<u64> {
         let provider = self.get_provider(chain_mode);
         let chain_id = provider.get_chain_id().await?;
         Ok(chain_id)
     }
 
->>>>>>> 02b5a199
     pub async fn get_head(&self, chain_mode: ChainMode) -> Result<Header> {
         let provider = self.get_provider(chain_mode);
         let header = provider
@@ -242,13 +239,9 @@
 
         // Get L1 head.
         let l2_block_timestamp = l2_claim_block.header.timestamp;
-<<<<<<< HEAD
-        let target_timestamp = l2_block_timestamp + 300;
-=======
         // Note: This limit is set so that the l1 head is always ahead of the l2 claim block.
         // E.g. Origin Advance Error: BlockInfoFetch(Block number past L1 head.)
         let target_timestamp = l2_block_timestamp + 600;
->>>>>>> 02b5a199
         let l1_head = self
             .find_block_by_timestamp(ChainMode::L1, target_timestamp)
             .await?;
