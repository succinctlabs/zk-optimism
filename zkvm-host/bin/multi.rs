--- conflicted
+++ resolved
@@ -1,21 +1,13 @@
-use std::fs;
+use std::{env, fs};
 
 use anyhow::Result;
 use clap::Parser;
 use client_utils::precompiles::PRECOMPILE_HOOK_FD;
-use host_utils::{
-    fetcher::{ChainMode, SP1KonaDataFetcher},
-    get_sp1_stdin, ProgramType,
-};
+use host_utils::{fetcher::SP1KonaDataFetcher, get_sp1_stdin, ProgramType};
 use kona_host::start_server_and_native_client;
-<<<<<<< HEAD
 use num_format::{Locale, ToFormattedString};
-use sp1_sdk::{utils, ProverClient, SP1Stdin};
+use sp1_sdk::{utils, ProverClient};
 use zkvm_host::precompile_hook;
-=======
-use sp1_sdk::{utils, ExecutionReport, ProverClient};
-use zkvm_host::{precompile_hook, ExecutionStats};
->>>>>>> feefb480
 
 pub const MULTI_BLOCK_ELF: &[u8] = include_bytes!("../../elf/validity-client-elf");
 
@@ -30,42 +22,13 @@
     #[arg(short, long)]
     end: u64,
 
+    /// Verbosity level.
+    #[arg(short, long, default_value = "0")]
+    verbosity: u8,
+
     /// Skip running native execution.
     #[arg(short, long)]
     use_cache: bool,
-
-    /// Generate proof.
-    #[arg(short, long)]
-    prove: bool,
-}
-
-/// Based on the stats flag, print out simple or detailed statistics.
-async fn print_stats(data_fetcher: &SP1KonaDataFetcher, args: &Args, report: &ExecutionReport) {
-    // Get the total instruction count for execution across all blocks.
-    let block_execution_instruction_count: u64 =
-        *report.cycle_tracker.get("block-execution").unwrap();
-
-    let nb_blocks = args.end - args.start + 1;
-
-    // Fetch the number of transactions in the blocks from the L2 RPC.
-    let block_data_range = data_fetcher
-        .get_block_data_range(ChainMode::L2, args.start, args.end)
-        .await
-        .expect("Failed to fetch block data range.");
-
-    let nb_transactions = block_data_range.iter().map(|b| b.transaction_count).sum();
-    let total_gas_used = block_data_range.iter().map(|b| b.gas_used).sum();
-
-    println!(
-        "{}",
-        ExecutionStats {
-            total_instruction_count: report.total_instruction_count(),
-            block_execution_instruction_count,
-            nb_blocks,
-            nb_transactions,
-            total_gas_used,
-        }
-    );
 }
 
 /// Execute the Kona program for a single block.
@@ -76,11 +39,12 @@
     let args = Args::parse();
 
     let data_fetcher = SP1KonaDataFetcher {
+        l2_rpc: env::var("CLABBY_RPC_L2").expect("CLABBY_RPC_L2 is not set."),
         ..Default::default()
     };
 
     let host_cli = data_fetcher
-        .get_host_cli_args(args.start, args.end, ProgramType::Multi)
+        .get_host_cli_args(args.start, args.end, args.verbosity, ProgramType::Multi)
         .await?;
 
     let data_dir = host_cli
@@ -103,26 +67,18 @@
     let sp1_stdin = get_sp1_stdin(&host_cli)?;
 
     let prover = ProverClient::new();
+    let (_, report) = prover
+        .execute(MULTI_BLOCK_ELF, sp1_stdin)
+        .with_hook(PRECOMPILE_HOOK_FD, precompile_hook)
+        .run()
+        .unwrap();
 
-    if args.prove {
-        // If the prove flag is set, generate a proof.
-        let (pk, _) = prover.setup(MULTI_BLOCK_ELF);
-        let proof = prover.prove(&pk, sp1_stdin).run().unwrap();
-
-        // Save the proof to data/proofs.
-        proof
-            .save(format!("data/proofs/{}-{}.bin", args.start, args.end))
-            .expect("saving proof failed");
-    } else {
-        // TODO: Remove this precompile hook once we merge the BN and BLS precompiles.
-        let (_, report) = prover
-            .execute(MULTI_BLOCK_ELF, sp1_stdin)
-            .with_hook(PRECOMPILE_HOOK_FD, precompile_hook)
-            .run()
-            .unwrap();
-
-        print_stats(&data_fetcher, &args, &report).await;
-    }
+    println!(
+        "Cycle count: {}",
+        report
+            .total_instruction_count()
+            .to_formatted_string(&Locale::en)
+    );
 
     Ok(())
 }