--- conflicted
+++ resolved
@@ -7,11 +7,7 @@
     fetcher::{CacheMode, OPSuccinctDataFetcher, RPCMode},
     get_proof_stdin,
     rollup_config::read_rollup_config,
-<<<<<<< HEAD
     stats::ExecutionStats,
-=======
-    stats::{get_execution_stats, ExecutionStats},
->>>>>>> 9117fe08
     witnessgen::WitnessGenExecutor,
     ProgramType,
 };
@@ -21,10 +17,7 @@
 use sp1_sdk::{utils, ProverClient};
 use std::{
     cmp::{max, min},
-<<<<<<< HEAD
     collections::HashMap,
-=======
->>>>>>> 9117fe08
     env,
     fs::{self},
     future::Future,
