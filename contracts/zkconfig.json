{
<<<<<<< HEAD
  "chainId": 11155420,
  "challenger": "0x0000000000000000000000000000000000000000",
  "finalizationPeriod": 0,
  "l2BlockTime": 2,
  "l2OutputOracleProxy": "0x863508f057c09f7b94e582d74404859ecd36a306",
  "l2RollupNode": "",
  "owner": "0x0000000000000000000000000000000000000000",
  "proposer": "0x0000000000000000000000000000000000000000",
  "rollupConfigHash": "0x7cfdc1b0168f70e9b2b7aaf126025ec80e6d476309b0803b30c6e58faaba4213",
  "startingBlockNumber": 0,
  "submissionInterval": 150,
  "verifierGateway": "0x3B6041173B80E77f038f3F2C0f9744f04837185e",
  "vkey": "0x0010ea62be193a3c288183b203657e75184b8b92d5f872a25e2ff065d5e9c84d"
=======
    "startingBlockNumber": 16837928,
    "l2RollupNode": "",
    "submissionInterval": 150,
    "l2BlockTime": 2,
    "proposer": "0x0000000000000000000000000000000000000000",
    "challenger": "0x0000000000000000000000000000000000000000",
    "finalizationPeriod": 0,
    "chainId": 11155420,
    "owner": "0xDEd0000E32f8F40414d3ab3a830f735a3553E18e",
    "vkey": "0x0050443c17829b5a1db8fdcf2cd7458d9a2e9ea6b93bd968183101d0801b796b",
    "verifierGateway": "0x3B6041173B80E77f038f3F2C0f9744f04837185e",
    "l2OutputOracleProxy": "0x863508f057c09f7b94e582d74404859ecd36a306"
>>>>>>> 175c7ed2
}<|MERGE_RESOLUTION|>--- conflicted
+++ resolved
@@ -1,5 +1,4 @@
 {
-<<<<<<< HEAD
   "chainId": 11155420,
   "challenger": "0x0000000000000000000000000000000000000000",
   "finalizationPeriod": 0,
@@ -12,19 +11,5 @@
   "startingBlockNumber": 0,
   "submissionInterval": 150,
   "verifierGateway": "0x3B6041173B80E77f038f3F2C0f9744f04837185e",
-  "vkey": "0x0010ea62be193a3c288183b203657e75184b8b92d5f872a25e2ff065d5e9c84d"
-=======
-    "startingBlockNumber": 16837928,
-    "l2RollupNode": "",
-    "submissionInterval": 150,
-    "l2BlockTime": 2,
-    "proposer": "0x0000000000000000000000000000000000000000",
-    "challenger": "0x0000000000000000000000000000000000000000",
-    "finalizationPeriod": 0,
-    "chainId": 11155420,
-    "owner": "0xDEd0000E32f8F40414d3ab3a830f735a3553E18e",
-    "vkey": "0x0050443c17829b5a1db8fdcf2cd7458d9a2e9ea6b93bd968183101d0801b796b",
-    "verifierGateway": "0x3B6041173B80E77f038f3F2C0f9744f04837185e",
-    "l2OutputOracleProxy": "0x863508f057c09f7b94e582d74404859ecd36a306"
->>>>>>> 175c7ed2
+  "vkey": "0x0050443c17829b5a1db8fdcf2cd7458d9a2e9ea6b93bd968183101d0801b796b"
 }